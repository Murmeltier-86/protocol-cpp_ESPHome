#include "jutta_connection.hpp"

#include <algorithm>
#include <cassert>
#include <cstddef>
#include <cstdio>
#include <sstream>
#include <string>
#include "esphome/core/log.h"
#include "esphome/core/time.h"

//---------------------------------------------------------------------------
namespace jutta_proto {
//---------------------------------------------------------------------------
static const char* TAG = "jutta_connection";
<<<<<<< HEAD

namespace {
constexpr uint32_t JUTTA_SERIAL_GAP_MS = 8;
constexpr uint8_t JUTTA_BYTE_MASK = 0x7F;

inline void wait_for_jutta_gap() {
    const uint32_t start = esphome::millis();
    while (esphome::millis() - start < JUTTA_SERIAL_GAP_MS) {
        // Busy-wait to preserve the required 8 ms spacing between JUTTA bytes.
    }
}

inline uint8_t normalize_encoded_byte(uint8_t byte) {
    return byte & JUTTA_BYTE_MASK;
}

inline bool is_possible_encoded_byte(uint8_t byte) {
    switch (normalize_encoded_byte(byte)) {
        case 0x5B:
        case 0x5F:
        case 0x7B:
        case 0x7F:
            return true;
        default:
            return false;
    }
}

inline bool frames_equivalent(const std::array<uint8_t, 4>& lhs, const std::array<uint8_t, 4>& rhs) {
    for (size_t i = 0; i < lhs.size(); ++i) {
        if (normalize_encoded_byte(lhs[i]) != normalize_encoded_byte(rhs[i])) {
            return false;
        }
    }
    return true;
}

}  // namespace
=======
>>>>>>> 4e204d41
JuttaConnection::JuttaConnection(esphome::uart::UARTComponent* parent) : serial(parent) {}

void JuttaConnection::init() {
    serial.init();
}

bool JuttaConnection::read_decoded(std::vector<uint8_t>& data) {
    return read_decoded_unsafe(data);
}

bool JuttaConnection::read_decoded(uint8_t* byte) {
    return read_decoded_unsafe(byte);
}

bool JuttaConnection::read_decoded_unsafe(uint8_t* byte) const {
    std::array<uint8_t, 4> buffer{};
    if (!read_encoded_unsafe(buffer)) {
        return false;
    }
    *byte = decode(buffer);
    return true;
}

bool JuttaConnection::read_decoded_unsafe(std::vector<uint8_t>& data) const {
    // Read encoded data:
    std::vector<std::array<uint8_t, 4>> dataBuffer;
    if (read_encoded_unsafe(dataBuffer) <= 0) {
        return false;
    }

    // Decode all:
    for (const std::array<uint8_t, 4>& buffer : dataBuffer) {
        data.push_back(decode(buffer));
    }
    std::string decoded = vec_to_string(data);
    ESP_LOGD(TAG, "Read: %s", decoded.c_str());
    return true;
}

bool JuttaConnection::write_decoded_unsafe(const uint8_t& byte) const {
    return write_encoded_unsafe(encode(byte));
}

bool JuttaConnection::write_decoded_unsafe(const std::vector<uint8_t>& data) const {
    // Bad compiler support:
    // return std::ranges::all_of(data.begin(), data.end(), [this](uint8_t byte) { return write_decoded_unsafe(byte); });
    // So we use this until it gets better:
    bool result = true;
    for (uint8_t byte : data) {
        if (!write_decoded_unsafe(byte)) {
            result = false;
        }
    }
    return result;
}

bool JuttaConnection::write_decoded_unsafe(const std::string& data) const {
    // Bad compiler support:
    // return std::ranges::all_of(data.begin(), data.end(), [this](char c) { return write_decoded_unsafe(static_cast<uint8_t>(c)); });
    // So we use this until it gets better:
    bool result = true;
    for (char c : data) {
        if (!write_decoded_unsafe(static_cast<uint8_t>(c))) {
            result = false;
        }
    }
    return result;
}

bool JuttaConnection::write_decoded(const uint8_t& byte) {
    return write_decoded_unsafe(byte);
}

bool JuttaConnection::write_decoded(const std::vector<uint8_t>& data) {
    return write_decoded_unsafe(data);
}

bool JuttaConnection::write_decoded(const std::string& data) {
    return write_decoded_unsafe(data);
}

void JuttaConnection::print_byte(const uint8_t& byte) {
    for (size_t i = 0; i < 8; i++) {
        ESP_LOGI(TAG, "%d ", ((byte >> (7 - i)) & 0b00000001));
    }
    // printf("-> %d\t%02x\t%c", byte, byte, byte);
    printf("-> %d\t%02x", byte, byte);
}

void JuttaConnection::print_bytes(const std::vector<uint8_t>& data) {
    for (const uint8_t& byte : data) {
        print_byte(byte);
    }
}

void JuttaConnection::run_encode_decode_test() {
    bool success = true;

    for (uint16_t i = 0b00000000; i <= 0b11111111; i++) {
        if (i != decode(encode(i))) {
            success = false;
            ESP_LOGE(TAG, "data:");
            print_byte(i);

            std::array<uint8_t, 4> dataEnc = encode(i);
            for (size_t i = 0; i < 4; i++) {
                ESP_LOGE(TAG, "dataEnc[%zu]", i);
                print_byte(dataEnc.at(i));
            }

            uint8_t dataDec = decode(dataEnc);
            ESP_LOGE(TAG, "dataDec:");
            print_byte(dataDec);
        }
    }
    // Flush the stdout to ensure the result gets printed when assert(success) fails:
    ESP_LOGI(TAG, "Encode decode test: %s", success ? "true" : "false");
    assert(success);
}

std::array<uint8_t, 4> JuttaConnection::encode(const uint8_t& decData) {
    // 1111 0000 -> 0000 1111:
    uint8_t tmp = ((decData & 0xF0) >> 4) | ((decData & 0x0F) << 4);

    // 1100 1100 -> 0011 0011:
    tmp = ((tmp & 0xC0) >> 2) | ((tmp & 0x30) << 2) | ((tmp & 0x0C) >> 2) | ((tmp & 0x03) << 2);

    // The base bit layout for all send bytes:
    constexpr uint8_t BASE = 0b01011011;

    std::array<uint8_t, 4> encData{};
    encData[0] = BASE | ((tmp & 0b10000000) >> 2);
    encData[0] |= ((tmp & 0b01000000) >> 4);

    encData[1] = BASE | (tmp & 0b00100000);
    encData[1] |= ((tmp & 0b00010000) >> 2);

    encData[2] = BASE | ((tmp & 0b00001000) << 2);
    encData[2] |= (tmp & 0b00000100);

    encData[3] = BASE | ((tmp & 0b00000010) << 4);
    encData[3] |= ((tmp & 0b00000001) << 2);

    return encData;
}

uint8_t JuttaConnection::decode(const std::array<uint8_t, 4>& encData) {
    // Bit mask for the 2. bit from the left:
    constexpr uint8_t B2_MASK = (0b10000000 >> 2);
    // Bit mask for the 5. bit from the left:
    constexpr uint8_t B5_MASK = (0b10000000 >> 5);

    uint8_t decData = 0;
    decData |= (encData[0] & B2_MASK) << 2;
    decData |= (encData[0] & B5_MASK) << 4;

    decData |= (encData[1] & B2_MASK);
    decData |= (encData[1] & B5_MASK) << 2;

    decData |= (encData[2] & B2_MASK) >> 2;
    decData |= (encData[2] & B5_MASK);

    decData |= (encData[3] & B2_MASK) >> 4;
    decData |= (encData[3] & B5_MASK) >> 2;

    // 1111 0000 -> 0000 1111:
    decData = ((decData & 0xF0) >> 4) | ((decData & 0x0F) << 4);

    // 1100 1100 -> 0011 0011:
    decData = ((decData & 0xC0) >> 2) | ((decData & 0x30) << 2) | ((decData & 0x0C) >> 2) | ((decData & 0x03) << 2);

    return decData;
}

bool JuttaConnection::write_encoded_unsafe(const std::array<uint8_t, 4>& encData) const {
<<<<<<< HEAD
    bool result = true;
    for (uint8_t byte : encData) {
        if (!serial.write_serial_byte(byte)) {
            result = false;
            break;
        }
        serial.flush();
        wait_for_jutta_gap();
    }
=======
    bool result = serial.write_serial(encData);
    serial.flush();
>>>>>>> 4e204d41
    return result;
}

bool JuttaConnection::read_encoded_unsafe(std::array<uint8_t, 4>& buffer) const {
<<<<<<< HEAD

    if (!align_encoded_rx_buffer()) {
        if (this->encoded_rx_buffer_.size() < buffer.size()) {
            wait_for_jutta_gap();
            std::array<uint8_t, 4> chunk{};
            size_t size = serial.read_serial(chunk);
            if (size > chunk.size()) {
                ESP_LOGW(TAG, "Invalid amount of UART data found (%zu byte) - ignoring.", size);
                size = chunk.size();
            }

            if (size > 0) {
                this->encoded_rx_buffer_.insert(this->encoded_rx_buffer_.end(), chunk.begin(), chunk.begin() + size);
            } else if (this->encoded_rx_buffer_.empty()) {
                ESP_LOGV(TAG, "No serial data found.");
                return false;
            }
        }

        if (!align_encoded_rx_buffer()) {
            return false;
        }
    }

    if (this->encoded_rx_buffer_.size() < buffer.size()) {
        wait_for_jutta_gap();
        std::array<uint8_t, 4> chunk{};
        size_t size = serial.read_serial(chunk);
        if (size > chunk.size()) {
            ESP_LOGW(TAG, "Invalid amount of UART data found (%zu byte) - ignoring.", size);
            size = chunk.size();
        }

        if (size == 0) {
            if (this->encoded_rx_buffer_.empty()) {
                ESP_LOGV(TAG, "No serial data found.");
            }
            return false;
        }

        this->encoded_rx_buffer_.insert(this->encoded_rx_buffer_.end(), chunk.begin(), chunk.begin() + size);
=======
    size_t size = serial.read_serial(buffer);
    if (size == 0 || size > buffer.size()) {
        ESP_LOGV(TAG, "No serial data found.");
        return false;
>>>>>>> 4e204d41
    }
    if (size < buffer.size()) {
        ESP_LOGW(TAG, "Invalid amount of UART data found (%zu byte) - ignoring.", size);
        return false;
    }
    ESP_LOGV(TAG, "Read 4 encoded bytes.");
    return true;
}

size_t JuttaConnection::read_encoded_unsafe(std::vector<std::array<uint8_t, 4>>& data) const {
    size_t count = 0;
    while (true) {
        std::array<uint8_t, 4> buffer{};
        if (!read_encoded_unsafe(buffer)) {
            break;
        }
        data.push_back(buffer);
        ++count;
    }
    return count;
}

<<<<<<< HEAD
bool JuttaConnection::align_encoded_rx_buffer() const {
    size_t skipped = 0;

    auto log_skipped = [&]() {
        if (skipped > 0) {
            ESP_LOGW(TAG, "Discarded %zu stray encoded byte%s while seeking JUTTA frame boundary.", skipped,
                     skipped == 1 ? "" : "s");
            skipped = 0;
        }
    };

    while (true) {
        while (!this->encoded_rx_buffer_.empty() && !is_possible_encoded_byte(this->encoded_rx_buffer_.front())) {
            this->encoded_rx_buffer_.erase(this->encoded_rx_buffer_.begin());
            ++skipped;
        }

        if (this->encoded_rx_buffer_.size() < 4) {
            log_skipped();
            return false;
        }

        std::array<uint8_t, 4> candidate{};
        std::copy_n(this->encoded_rx_buffer_.begin(), candidate.size(), candidate.begin());

        bool candidate_valid = true;
        for (uint8_t byte : candidate) {
            if (!is_possible_encoded_byte(byte)) {
                candidate_valid = false;
                break;
            }
        }

        if (!candidate_valid) {
            this->encoded_rx_buffer_.erase(this->encoded_rx_buffer_.begin());
            ++skipped;
            continue;
        }

        uint8_t decoded = decode(candidate);
        auto reencoded = encode(decoded);
        if (frames_equivalent(candidate, reencoded)) {
            log_skipped();
            return true;
        }

        this->encoded_rx_buffer_.erase(this->encoded_rx_buffer_.begin());
        ++skipped;
    }
}

void JuttaConnection::flush_serial_input() const {
    this->encoded_rx_buffer_.clear();
    std::array<uint8_t, 4> discard{};
    while (true) {
        size_t read = serial.read_serial(discard);
        if (read == 0) {
            break;
        }
        if (read > discard.size()) {
            ESP_LOGW(TAG, "Invalid amount of UART data found while flushing (%zu byte).", read);
        }
        wait_for_jutta_gap();
    }
}

void JuttaConnection::reinject_decoded_front(const std::string& data) const {
    if (data.empty()) {
        return;
    }

    std::vector<uint8_t> encoded;
    encoded.reserve(data.size() * 4);
    for (char c : data) {
        auto enc = encode(static_cast<uint8_t>(static_cast<unsigned char>(c)));
        encoded.insert(encoded.end(), enc.begin(), enc.end());
    }

    this->encoded_rx_buffer_.insert(this->encoded_rx_buffer_.begin(), encoded.begin(), encoded.end());
    ESP_LOGV(TAG, "Re-injected %zu decoded bytes.", data.size());
}

=======
>>>>>>> 4e204d41
JuttaConnection::WaitResult JuttaConnection::wait_for_ok(const std::chrono::milliseconds& timeout) {
    return wait_for_response_unsafe("ok:\r\n", timeout);
}

std::shared_ptr<std::string> JuttaConnection::write_decoded_with_response(const std::vector<uint8_t>& data,
                                                                         const std::chrono::milliseconds& timeout) {
    if (!this->wait_string_context_.active) {
        if (!write_decoded_unsafe(data)) {
            return nullptr;
        }
    }
    return wait_for_str_unsafe(timeout);
}

std::shared_ptr<std::string> JuttaConnection::write_decoded_with_response(const std::string& data,
                                                                         const std::chrono::milliseconds& timeout) {
    if (!this->wait_string_context_.active) {
        if (!write_decoded_unsafe(data)) {
            return nullptr;
        }
    }
    return wait_for_str_unsafe(timeout);
}

std::shared_ptr<std::string> JuttaConnection::wait_for_str_unsafe(const std::chrono::milliseconds& timeout) {
    if (!this->wait_string_context_.active) {
        this->wait_string_context_.active = true;
        this->wait_string_context_.timeout = timeout;
        this->wait_string_context_.start_time = esphome::millis();
    }

    std::vector<uint8_t> buffer;
    if (read_decoded_unsafe(buffer) && !buffer.empty()) {
        this->wait_string_context_.active = false;
        return std::make_shared<std::string>(vec_to_string(buffer));
    }

    if (timeout.count() > 0) {
        uint32_t now = esphome::millis();
        uint32_t elapsed = now - this->wait_string_context_.start_time;
        if (elapsed >= static_cast<uint32_t>(timeout.count())) {
            this->wait_string_context_.active = false;
        }
    }

    return nullptr;
}

JuttaConnection::WaitResult JuttaConnection::wait_for_response_unsafe(const std::string& response,
                                                                      const std::chrono::milliseconds& timeout) {
    if (!this->wait_context_.active || this->wait_context_.expected != response) {
        this->wait_context_.active = true;
        this->wait_context_.expected = response;
        this->wait_context_.recent.clear();
        this->wait_context_.timeout = timeout;
        this->wait_context_.start_time = esphome::millis();
    }

    if (response.empty()) {
        this->wait_context_.active = false;
        this->wait_context_.recent.clear();
        return WaitResult::Success;
    }

    if (timeout.count() > 0) {
        uint32_t now = esphome::millis();
        uint32_t elapsed = now - this->wait_context_.start_time;
        if (elapsed >= static_cast<uint32_t>(timeout.count())) {
            this->wait_context_.active = false;
            this->wait_context_.recent.clear();
            return WaitResult::Timeout;
        }
    }

    std::vector<uint8_t> buffer;
    if (read_decoded_unsafe(buffer) && !buffer.empty()) {
        std::string incoming(buffer.begin(), buffer.end());
        this->wait_context_.recent.append(incoming);
        if (this->wait_context_.recent.find(response) != std::string::npos) {
            this->wait_context_.active = false;
            this->wait_context_.recent.clear();
            return WaitResult::Success;
        }
        if (this->wait_context_.recent.size() > response.size()) {
            this->wait_context_.recent.erase(0, this->wait_context_.recent.size() - response.size());
        }
    }

    return WaitResult::Pending;
}

JuttaConnection::WaitResult JuttaConnection::write_decoded_wait_for(const std::vector<uint8_t>& data,
                                                                    const std::string& response,
                                                                    const std::chrono::milliseconds& timeout) {
    if (!this->wait_context_.active || this->wait_context_.expected != response) {
        if (!write_decoded_unsafe(data)) {
            return WaitResult::Error;
        }
    }
    return wait_for_response_unsafe(response, timeout);
}

JuttaConnection::WaitResult JuttaConnection::write_decoded_wait_for(const std::string& data, const std::string& response,
                                                                    const std::chrono::milliseconds& timeout) {
    if (!this->wait_context_.active || this->wait_context_.expected != response) {
        if (!write_decoded_unsafe(data)) {
            return WaitResult::Error;
        }
    }
    return wait_for_response_unsafe(response, timeout);
}

std::string JuttaConnection::vec_to_string(const std::vector<uint8_t>& data) {
    if (data.empty()) {
        return "";
    }

    std::ostringstream sstream;
    for (unsigned char i : data) {
        sstream << static_cast<char>(i);
    }
    return sstream.str();
}

//---------------------------------------------------------------------------
}  // namespace jutta_proto
//---------------------------------------------------------------------------<|MERGE_RESOLUTION|>--- conflicted
+++ resolved
@@ -13,7 +13,6 @@
 namespace jutta_proto {
 //---------------------------------------------------------------------------
 static const char* TAG = "jutta_connection";
-<<<<<<< HEAD
 
 namespace {
 constexpr uint32_t JUTTA_SERIAL_GAP_MS = 8;
@@ -52,8 +51,7 @@
 }
 
 }  // namespace
-=======
->>>>>>> 4e204d41
+
 JuttaConnection::JuttaConnection(esphome::uart::UARTComponent* parent) : serial(parent) {}
 
 void JuttaConnection::init() {
@@ -229,7 +227,7 @@
 }
 
 bool JuttaConnection::write_encoded_unsafe(const std::array<uint8_t, 4>& encData) const {
-<<<<<<< HEAD
+
     bool result = true;
     for (uint8_t byte : encData) {
         if (!serial.write_serial_byte(byte)) {
@@ -239,15 +237,11 @@
         serial.flush();
         wait_for_jutta_gap();
     }
-=======
-    bool result = serial.write_serial(encData);
-    serial.flush();
->>>>>>> 4e204d41
+
     return result;
 }
 
 bool JuttaConnection::read_encoded_unsafe(std::array<uint8_t, 4>& buffer) const {
-<<<<<<< HEAD
 
     if (!align_encoded_rx_buffer()) {
         if (this->encoded_rx_buffer_.size() < buffer.size()) {
@@ -289,12 +283,7 @@
         }
 
         this->encoded_rx_buffer_.insert(this->encoded_rx_buffer_.end(), chunk.begin(), chunk.begin() + size);
-=======
-    size_t size = serial.read_serial(buffer);
-    if (size == 0 || size > buffer.size()) {
-        ESP_LOGV(TAG, "No serial data found.");
-        return false;
->>>>>>> 4e204d41
+
     }
     if (size < buffer.size()) {
         ESP_LOGW(TAG, "Invalid amount of UART data found (%zu byte) - ignoring.", size);
@@ -317,7 +306,6 @@
     return count;
 }
 
-<<<<<<< HEAD
 bool JuttaConnection::align_encoded_rx_buffer() const {
     size_t skipped = 0;
 
@@ -400,8 +388,7 @@
     ESP_LOGV(TAG, "Re-injected %zu decoded bytes.", data.size());
 }
 
-=======
->>>>>>> 4e204d41
+
 JuttaConnection::WaitResult JuttaConnection::wait_for_ok(const std::chrono::milliseconds& timeout) {
     return wait_for_response_unsafe("ok:\r\n", timeout);
 }
