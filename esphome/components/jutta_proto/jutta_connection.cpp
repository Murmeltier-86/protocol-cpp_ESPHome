#include "jutta_connection.hpp"

#include <algorithm>
#include <cassert>
#include <cctype>
#include <cstddef>
#include <cstdio>
#include <iomanip>
#include <sstream>
#include <string>
#include "esphome/core/log.h"
#include "esphome/core/time.h"

//---------------------------------------------------------------------------
namespace jutta_proto {
//---------------------------------------------------------------------------
static const char* TAG = "jutta_connection";

namespace {
constexpr uint32_t JUTTA_SERIAL_GAP_MS = 8;
constexpr uint8_t JUTTA_ENCODE_BASE = 0xFF;
constexpr uint8_t JUTTA_BIT0_MASK = static_cast<uint8_t>(1u << 2);
constexpr uint8_t JUTTA_BIT1_MASK = static_cast<uint8_t>(1u << 5);
std::string format_hex(const uint8_t* data, size_t length) {
    if (length == 0) {
        return "[]";
    }
    std::ostringstream stream;
    stream << "[";
    for (size_t i = 0; i < length; ++i) {
        if (i > 0) {
            stream << ' ';
        }
        stream << "0x" << std::uppercase << std::setfill('0') << std::setw(2) << std::hex
               << static_cast<int>(data[i]);
    }
    stream << "]";
    return stream.str();
}

template <size_t N>
std::string format_hex(const std::array<uint8_t, N>& data) {
    return format_hex(data.data(), data.size());
}

std::string format_hex(const std::vector<uint8_t>& data) {
    return format_hex(data.data(), data.size());
}

std::string format_hex(uint8_t byte) {
    return format_hex(&byte, 1);
}

std::string format_printable(const uint8_t* data, size_t length) {
    if (length == 0) {
        return "";
    }

    std::ostringstream stream;
    for (size_t i = 0; i < length; ++i) {
        const unsigned char c = data[i];
        switch (c) {
            case '\r':
                stream << "\\r";
                break;
            case '\n':
                stream << "\\n";
                break;
            case '\t':
                stream << "\\t";
                break;
            default:
                if (std::isprint(c) != 0) {
                    stream << static_cast<char>(c);
                } else {
                    stream << "\\x" << std::uppercase << std::setfill('0') << std::setw(2) << std::hex
                           << static_cast<int>(c);
                }
                break;
        }
    }
    return stream.str();
}

template <size_t N>
std::string format_printable(const std::array<uint8_t, N>& data) {
    return format_printable(data.data(), data.size());
}

std::string format_printable(const std::vector<uint8_t>& data) {
    return format_printable(data.data(), data.size());
}

std::string format_printable(const std::string& data) {
    return format_printable(reinterpret_cast<const uint8_t*>(data.data()), data.size());
}

std::string format_printable(uint8_t byte) {
    return format_printable(&byte, 1);
}

bool try_extract_line(std::string& buffer, std::string& line) {
    auto terminator = buffer.find("\r\n");
    if (terminator == std::string::npos) {
        return false;
    }

<<<<<<< HEAD
    line = buffer.substr(0, terminator);
    buffer.erase(0, terminator + 2);
    return true;
}

inline void wait_for_jutta_gap() {
    const uint32_t start = esphome::millis();
    while (esphome::millis() - start < JUTTA_SERIAL_GAP_MS) {
        // Busy-wait to preserve the required 8 ms spacing between JUTTA bytes.
=======

inline bool is_possible_encoded_byte(uint8_t byte) {
    switch (byte) {
        case JUTTA_ENCODE_BASE:
        case static_cast<uint8_t>(JUTTA_ENCODE_BASE - JUTTA_BIT0_MASK):
        case static_cast<uint8_t>(JUTTA_ENCODE_BASE - JUTTA_BIT1_MASK):
        case static_cast<uint8_t>(JUTTA_ENCODE_BASE - JUTTA_BIT0_MASK - JUTTA_BIT1_MASK):
            return true;
        default:
            return false;
    }
}

inline bool frames_equivalent(const std::array<uint8_t, 4>& lhs, const std::array<uint8_t, 4>& rhs) {
    for (size_t i = 0; i < lhs.size(); ++i) {
        if (lhs[i] != rhs[i]) {
            return false;
        }
>>>>>>> 1854c036
    }
}


}  // namespace

JuttaConnection::JuttaConnection(esphome::uart::UARTComponent* parent) : serial(parent) {}

void JuttaConnection::init() {
    serial.init();
}

bool JuttaConnection::read_decoded(std::vector<uint8_t>& data) {
    return read_decoded_unsafe(data);
}

bool JuttaConnection::read_decoded(uint8_t* byte) {
    return read_decoded_unsafe(byte);
}

bool JuttaConnection::read_decoded_unsafe(uint8_t* byte) const {
    ESP_LOGVV(TAG, "Attempting to read single decoded byte (encoded buffer size=%zu, decoded buffer size=%zu).",
              this->encoded_rx_buffer_.size(), this->decoded_rx_buffer_.size());
    if (!this->decoded_rx_buffer_.empty()) {
        *byte = this->decoded_rx_buffer_.front();
        this->decoded_rx_buffer_.pop_front();
        ESP_LOGD(TAG, "Decoded byte from buffer: '%s' (%s)", format_printable(*byte).c_str(),
                 format_hex(*byte).c_str());
        return true;
    }
    std::array<uint8_t, 4> buffer{};
    if (!read_encoded_unsafe(buffer)) {
        ESP_LOGVV(TAG, "Unable to read encoded frame for single byte - waiting for more data.");
        return false;
    }
    *byte = decode(buffer);
    ESP_LOGD(TAG, "Decoded byte: '%s' (%s)", format_printable(*byte).c_str(), format_hex(*byte).c_str());
    return true;
}

bool JuttaConnection::read_decoded_unsafe(std::vector<uint8_t>& data) const {
    ESP_LOGVV(TAG, "Attempting to read decoded bytes (encoded buffer size=%zu, decoded buffer size=%zu).",
              this->encoded_rx_buffer_.size(), this->decoded_rx_buffer_.size());
    bool any_data = false;

    if (!this->decoded_rx_buffer_.empty()) {
        while (!this->decoded_rx_buffer_.empty()) {
            uint8_t buffered_byte = this->decoded_rx_buffer_.front();
            this->decoded_rx_buffer_.pop_front();
            data.push_back(buffered_byte);
        }
        any_data = true;
    }

    std::vector<std::array<uint8_t, 4>> dataBuffer;
    size_t frames_read = read_encoded_unsafe(dataBuffer);
    if (frames_read == 0) {
        if (any_data) {
            ESP_LOGD(TAG, "Read decoded payload from buffer (%zu byte%s).", data.size(), data.size() == 1 ? "" : "s");
            return true;
        }
        ESP_LOGVV(TAG, "No complete encoded frames available to decode yet.");
        return false;
    }

    size_t index = 0;
    std::vector<uint8_t> newly_decoded;
    newly_decoded.reserve(dataBuffer.size());
    for (const std::array<uint8_t, 4>& buffer : dataBuffer) {
        uint8_t decoded_byte = decode(buffer);
        data.push_back(decoded_byte);
        newly_decoded.push_back(decoded_byte);
        ESP_LOGVV(TAG, "Decoded frame %zu: %s -> '%s' (%s)", index, format_hex(buffer).c_str(),
                  format_printable(decoded_byte).c_str(), format_hex(decoded_byte).c_str());
        ++index;
    }
    std::string decoded = vec_to_string(newly_decoded);
    ESP_LOGD(TAG, "Read decoded payload (%zu byte%s): '%s' (hex %s)", dataBuffer.size(),
             dataBuffer.size() == 1 ? "" : "s", format_printable(decoded).c_str(), format_hex(newly_decoded).c_str());
    return true;
}

bool JuttaConnection::write_decoded_unsafe(const uint8_t& byte) const {
    ESP_LOGD(TAG, "Queueing single decoded byte for transmission: '%s' (%s)",
             format_printable(byte).c_str(), format_hex(byte).c_str());
    auto encoded = encode(byte);
    ESP_LOGVV(TAG, "Encoded representation: %s", format_hex(encoded).c_str());
    bool result = write_encoded_unsafe(encoded);
    ESP_LOGVV(TAG, "Transmission of decoded byte %s", result ? "succeeded" : "failed");
    return result;
}

bool JuttaConnection::write_decoded_unsafe(const std::vector<uint8_t>& data) const {
    // Bad compiler support:
    // return std::ranges::all_of(data.begin(), data.end(), [this](uint8_t byte) { return write_decoded_unsafe(byte); });
    // So we use this until it gets better:
    if (!data.empty()) {
        ESP_LOGD(TAG, "Queueing %zu decoded byte%s for transmission: '%s' (hex %s)", data.size(),
                 data.size() == 1 ? "" : "s", format_printable(data).c_str(), format_hex(data).c_str());
    } else {
        ESP_LOGVV(TAG, "Requested to write an empty decoded payload.");
    }
    bool result = true;
    for (uint8_t byte : data) {
        if (!write_decoded_unsafe(byte)) {
            result = false;
        }
    }
    return result;
}

bool JuttaConnection::write_decoded_unsafe(const std::string& data) const {
    // Bad compiler support:
    // return std::ranges::all_of(data.begin(), data.end(), [this](char c) { return write_decoded_unsafe(static_cast<uint8_t>(c)); });
    // So we use this until it gets better:
    std::vector<uint8_t> bytes(data.begin(), data.end());
    return write_decoded_unsafe(bytes);
}

bool JuttaConnection::write_decoded(const uint8_t& byte) {
    if (!this->wait_context_.active && !this->wait_string_context_.active) {
        flush_serial_input();
    }
    return write_decoded_unsafe(byte);
}

bool JuttaConnection::write_decoded(const std::vector<uint8_t>& data) {
    if (!this->wait_context_.active && !this->wait_string_context_.active) {
        flush_serial_input();
    }
    return write_decoded_unsafe(data);
}

bool JuttaConnection::write_decoded(const std::string& data) {
    if (!this->wait_context_.active && !this->wait_string_context_.active) {
        flush_serial_input();
    }
    return write_decoded_unsafe(data);
}

void JuttaConnection::print_byte(const uint8_t& byte) {
    for (size_t i = 0; i < 8; i++) {
        ESP_LOGI(TAG, "%d ", ((byte >> (7 - i)) & 0b00000001));
    }
    // printf("-> %d\t%02x\t%c", byte, byte, byte);
    printf("-> %d\t%02x", byte, byte);
}

void JuttaConnection::print_bytes(const std::vector<uint8_t>& data) {
    for (const uint8_t& byte : data) {
        print_byte(byte);
    }
}

void JuttaConnection::run_encode_decode_test() {
    bool success = true;

    for (uint16_t i = 0b00000000; i <= 0b11111111; i++) {
        if (i != decode(encode(i))) {
            success = false;
            ESP_LOGE(TAG, "data:");
            print_byte(i);

            std::array<uint8_t, 4> dataEnc = encode(i);
            for (size_t i = 0; i < 4; i++) {
                ESP_LOGE(TAG, "dataEnc[%zu]", i);
                print_byte(dataEnc.at(i));
            }

            uint8_t dataDec = decode(dataEnc);
            ESP_LOGE(TAG, "dataDec:");
            print_byte(dataDec);
        }
    }
    // Flush the stdout to ensure the result gets printed when assert(success) fails:
    ESP_LOGI(TAG, "Encode decode test: %s", success ? "true" : "false");
    assert(success);
}

std::array<uint8_t, 4> JuttaConnection::encode(const uint8_t& decData) {
    std::array<uint8_t, 4> encData{};
    for (int group = 0; group < 4; ++group) {
        uint8_t encoded = JUTTA_ENCODE_BASE;
        uint8_t bit0 = (decData >> (group * 2)) & 0x1;
        uint8_t bit1 = (decData >> (group * 2 + 1)) & 0x1;
        if (bit0 == 0) {
            encoded = static_cast<uint8_t>(encoded - JUTTA_BIT0_MASK);
        }
        if (bit1 == 0) {
            encoded = static_cast<uint8_t>(encoded - JUTTA_BIT1_MASK);
        }
        encData[group] = encoded;
    }
    return encData;
}

uint8_t JuttaConnection::decode(const std::array<uint8_t, 4>& encData) {
    uint8_t decData = 0;
    for (int group = 0; group < 4; ++group) {
        uint8_t encoded = encData[group];
        uint8_t bit0 = (encoded >> 2) & 0x1;
        uint8_t bit1 = (encoded >> 5) & 0x1;
        decData |= static_cast<uint8_t>(bit0 << (group * 2));
        decData |= static_cast<uint8_t>(bit1 << (group * 2 + 1));
    }
    return decData;
}

bool JuttaConnection::write_encoded_unsafe(const std::array<uint8_t, 4>& encData) const {
    ESP_LOGVV(TAG, "Writing encoded frame: %s", format_hex(encData).c_str());

    bool result = true;
    size_t index = 0;
    for (uint8_t byte : encData) {
        ESP_LOGVV(TAG, " -> Writing encoded byte %zu/%zu: 0x%02X", index + 1, encData.size(), byte);
        if (!serial.write_serial_byte(byte)) {
            ESP_LOGE(TAG, "Failed to write encoded byte %zu (0x%02X) to UART.", index, byte);
            result = false;
            break;
        }
        ESP_LOGVV(TAG, " -> Flushing UART TX buffer after encoded byte %zu", index + 1);
        serial.flush();
        ESP_LOGVV(TAG, " -> Waiting %u ms for inter-byte gap", JUTTA_SERIAL_GAP_MS);
        wait_for_jutta_gap();
        ++index;
    }

    if (result) {
        ESP_LOGVV(TAG, "Encoded frame transmitted successfully.");
    }
    return result;
}

bool JuttaConnection::read_encoded_unsafe(std::array<uint8_t, 4>& buffer) const {
    ESP_LOGVV(TAG, "Attempting to read encoded frame (buffered bytes=%zu).", this->encoded_rx_buffer_.size());
    if (this->encoded_rx_buffer_.size() < buffer.size()) {
        wait_for_jutta_gap();
        std::array<uint8_t, 4> chunk{};
        size_t read = serial.read_serial(chunk);
        if (read > chunk.size()) {
            ESP_LOGW(TAG, "Invalid amount of UART data found (%zu byte) - ignoring.", read);
            read = chunk.size();
        }

        if (read > 0) {
            this->encoded_rx_buffer_.insert(this->encoded_rx_buffer_.end(), chunk.begin(), chunk.begin() + read);
            std::vector<uint8_t> chunk_vec(chunk.begin(), chunk.begin() + read);
            ESP_LOGVV(TAG, "Read %zu encoded byte%s from UART: %s (buffer now %zu bytes)", read,
                      read == 1 ? "" : "s", format_hex(chunk_vec).c_str(), this->encoded_rx_buffer_.size());
        } else if (this->encoded_rx_buffer_.empty()) {
            ESP_LOGV(TAG, "No serial data found.");
            return false;
        }
    }

    if (this->encoded_rx_buffer_.size() < buffer.size()) {
        ESP_LOGVV(TAG, "Not enough encoded bytes buffered yet (size=%zu).", this->encoded_rx_buffer_.size());
        return false;
    }

    if (this->encoded_rx_buffer_.size() < buffer.size()) {
        ESP_LOGW(TAG, "Invalid amount of UART data found while forming encoded frame (%zu byte).",
                 this->encoded_rx_buffer_.size());
        return false;
    }

    std::copy_n(this->encoded_rx_buffer_.begin(), buffer.size(), buffer.begin());
    this->encoded_rx_buffer_.erase(this->encoded_rx_buffer_.begin(),
                                   this->encoded_rx_buffer_.begin() + buffer.size());

    ESP_LOGV(TAG, "Read encoded frame: %s (buffer remaining %zu bytes)", format_hex(buffer).c_str(),
             this->encoded_rx_buffer_.size());
    return true;
}

size_t JuttaConnection::read_encoded_unsafe(std::vector<std::array<uint8_t, 4>>& data) const {
    ESP_LOGVV(TAG, "Attempting to read sequence of encoded frames.");
    size_t count = 0;
    while (true) {
        std::array<uint8_t, 4> buffer{};
        if (!read_encoded_unsafe(buffer)) {
            ESP_LOGVV(TAG, "Stopping encoded frame read loop after %zu frame%s.", count, count == 1 ? "" : "s");
            break;
        }
        data.push_back(buffer);
        ++count;
        ESP_LOGVV(TAG, "Buffered encoded frame %zu: %s", count, format_hex(buffer).c_str());
    }
    return count;
}

void JuttaConnection::flush_serial_input() const {
    ESP_LOGD(TAG, "Flushing serial input (discarding %zu buffered encoded bytes).",
             this->encoded_rx_buffer_.size());
    this->encoded_rx_buffer_.clear();
    if (!this->decoded_rx_buffer_.empty()) {
        ESP_LOGD(TAG, "Discarding %zu buffered decoded byte%s.", this->decoded_rx_buffer_.size(),
                 this->decoded_rx_buffer_.size() == 1 ? "" : "s");
        this->decoded_rx_buffer_.clear();
    }
<<<<<<< HEAD
    if (!this->response_line_buffer_.empty()) {
        ESP_LOGD(TAG, "Discarding %zu byte%s of buffered response line fragments while flushing.",
                 this->response_line_buffer_.size(),
                 this->response_line_buffer_.size() == 1 ? "" : "s");
        this->response_line_buffer_.clear();
    }
=======
>>>>>>> 1854c036
    std::array<uint8_t, 4> discard{};
    while (true) {
        size_t read = serial.read_serial(discard);
        if (read == 0) {
            break;
        }
        if (read > discard.size()) {
            ESP_LOGW(TAG, "Invalid amount of UART data found while flushing (%zu byte).", read);
        }
        std::vector<uint8_t> discard_vec(discard.begin(), discard.begin() + std::min(read, discard.size()));
        ESP_LOGVV(TAG, "Flushed %zu encoded byte%s from UART: %s", read, read == 1 ? "" : "s",
                  format_hex(discard_vec).c_str());
        wait_for_jutta_gap();
    }
}

void JuttaConnection::reinject_decoded_front(const std::string& data) const {
    if (data.empty()) {
        return;
    }

    std::vector<uint8_t> encoded;
    encoded.reserve(data.size() * 4);
    for (char c : data) {
        auto enc = encode(static_cast<uint8_t>(static_cast<unsigned char>(c)));
        encoded.insert(encoded.end(), enc.begin(), enc.end());
    }

    this->encoded_rx_buffer_.insert(this->encoded_rx_buffer_.begin(), encoded.begin(), encoded.end());
    ESP_LOGV(TAG, "Re-injected %zu decoded byte%s (encoded %zu bytes) to front of buffer: '%s' (hex %s)", data.size(),
             data.size() == 1 ? "" : "s", encoded.size(), format_printable(data).c_str(), format_hex(encoded).c_str());
}

bool JuttaConnection::poll_response_line(std::string& line) {
    if (try_extract_line(this->response_line_buffer_, line)) {
        ESP_LOGD(TAG, "Polled buffered response line: '%s'", format_printable(line).c_str());
        return true;
    }

    std::vector<uint8_t> buffer;
    if (!read_decoded_unsafe(buffer) || buffer.empty()) {
        return false;
    }

    std::string incoming = vec_to_string(buffer);
    this->response_line_buffer_.append(incoming);
    ESP_LOGD(TAG, "Received chunk while polling for response line: '%s' (hex %s) -> buffer '%s'",
             format_printable(incoming).c_str(), format_hex(buffer).c_str(),
             format_printable(this->response_line_buffer_).c_str());

    if (try_extract_line(this->response_line_buffer_, line)) {
        ESP_LOGD(TAG, "Polled response line: '%s'", format_printable(line).c_str());
        return true;
    }

    return false;
}

void JuttaConnection::reset_response_line_buffer() {
    if (!this->response_line_buffer_.empty()) {
        ESP_LOGD(TAG, "Clearing %zu byte%s of buffered response line fragments.",
                 this->response_line_buffer_.size(),
                 this->response_line_buffer_.size() == 1 ? "" : "s");
        this->response_line_buffer_.clear();
    }
}


JuttaConnection::WaitResult JuttaConnection::wait_for_ok(const std::chrono::milliseconds& timeout) {
    return wait_for_response_unsafe("ok:\r\n", timeout);
}

std::shared_ptr<std::string> JuttaConnection::write_decoded_with_response(const std::vector<uint8_t>& data,
                                                                         const std::chrono::milliseconds& timeout) {
    if (!this->wait_string_context_.active) {
        flush_serial_input();
        if (!write_decoded_unsafe(data)) {
            return nullptr;
        }
    }
    ESP_LOGD(TAG, "Waiting for response after writing decoded payload (timeout=%lld ms).",
             static_cast<long long>(timeout.count()));
    return wait_for_str_unsafe(timeout);
}

std::shared_ptr<std::string> JuttaConnection::write_decoded_with_response(const std::string& data,
                                                                         const std::chrono::milliseconds& timeout) {
    if (!this->wait_string_context_.active) {
        flush_serial_input();
        if (!write_decoded_unsafe(data)) {
            return nullptr;
        }
    }
    ESP_LOGD(TAG, "Waiting for response after writing string payload (timeout=%lld ms).",
             static_cast<long long>(timeout.count()));
    return wait_for_str_unsafe(timeout);
}

std::shared_ptr<std::string> JuttaConnection::wait_for_str_unsafe(const std::chrono::milliseconds& timeout) {
    if (!this->wait_string_context_.active) {
        this->wait_string_context_.active = true;
        this->wait_string_context_.timeout = timeout;
        this->wait_string_context_.start_time = esphome::millis();
        this->wait_string_context_.buffer.clear();
        ESP_LOGD(TAG, "Waiting for any response (timeout=%lld ms).", static_cast<long long>(timeout.count()));
    }

    auto try_complete = [&]() -> std::shared_ptr<std::string> {
        auto terminator = this->wait_string_context_.buffer.find("\r\n");
        if (terminator == std::string::npos) {
            return nullptr;
        }

        std::string response = this->wait_string_context_.buffer.substr(0, terminator);
        std::string remainder = this->wait_string_context_.buffer.substr(terminator + 2);
        this->wait_string_context_.buffer.clear();

        if (!remainder.empty()) {
            for (auto it = remainder.rbegin(); it != remainder.rend(); ++it) {
                this->decoded_rx_buffer_.push_front(static_cast<uint8_t>(static_cast<unsigned char>(*it)));
            }
            ESP_LOGV(TAG, "Re-queued %zu byte%s of trailing response data for later processing.", remainder.size(),
                     remainder.size() == 1 ? "" : "s");
        }

        this->wait_string_context_.active = false;
        auto shared_response = std::make_shared<std::string>(response);
        ESP_LOGD(TAG, "Received response line: '%s'", format_printable(*shared_response).c_str());
        return shared_response;
    };

    if (auto ready = try_complete(); ready != nullptr) {
        return ready;
    }

    std::vector<uint8_t> buffer;
    if (read_decoded_unsafe(buffer) && !buffer.empty()) {
        std::string incoming = vec_to_string(buffer);
        this->wait_string_context_.buffer.append(incoming);
        ESP_LOGD(TAG, "Received chunk while waiting for response: '%s' (hex %s) -> buffer '%s'",
                 format_printable(incoming).c_str(), format_hex(buffer).c_str(),
                 format_printable(this->wait_string_context_.buffer).c_str());

        if (auto ready = try_complete(); ready != nullptr) {
            return ready;
        }
    }

    if (timeout.count() > 0) {
        uint32_t now = esphome::millis();
        uint32_t elapsed = now - this->wait_string_context_.start_time;
        if (elapsed >= static_cast<uint32_t>(timeout.count())) {
            this->wait_string_context_.active = false;
            if (!this->wait_string_context_.buffer.empty()) {
                for (auto it = this->wait_string_context_.buffer.rbegin();
                     it != this->wait_string_context_.buffer.rend(); ++it) {
                    this->decoded_rx_buffer_.push_front(static_cast<uint8_t>(static_cast<unsigned char>(*it)));
                }
                ESP_LOGV(TAG, "Timeout while waiting for generic response - re-queued %zu buffered byte%s.",
                         this->wait_string_context_.buffer.size(),
                         this->wait_string_context_.buffer.size() == 1 ? "" : "s");
                this->wait_string_context_.buffer.clear();
            }
            ESP_LOGW(TAG, "Timeout while waiting for generic response after %u ms.", elapsed);
        }
    }

    return nullptr;
}

JuttaConnection::WaitResult JuttaConnection::wait_for_response_unsafe(const std::string& response,
                                                                      const std::chrono::milliseconds& timeout) {
    if (!this->wait_context_.active || this->wait_context_.expected != response) {
        this->wait_context_.active = true;
        this->wait_context_.expected = response;
        this->wait_context_.recent.clear();
        this->wait_context_.timeout = timeout;
        this->wait_context_.start_time = esphome::millis();
        ESP_LOGD(TAG, "Waiting for response '%s' (timeout=%lld ms).", format_printable(response).c_str(),
                 static_cast<long long>(timeout.count()));
    }

    if (response.empty()) {
        this->wait_context_.active = false;
        this->wait_context_.recent.clear();
        return WaitResult::Success;
    }

    if (timeout.count() > 0) {
        uint32_t now = esphome::millis();
        uint32_t elapsed = now - this->wait_context_.start_time;
        if (elapsed >= static_cast<uint32_t>(timeout.count())) {
            this->wait_context_.active = false;
            this->wait_context_.recent.clear();
            ESP_LOGW(TAG, "Timeout while waiting for response '%s' after %u ms.", format_printable(response).c_str(), elapsed);
            return WaitResult::Timeout;
        }
    }

    std::vector<uint8_t> buffer;
    if (read_decoded_unsafe(buffer) && !buffer.empty()) {
        std::string incoming(buffer.begin(), buffer.end());
        this->wait_context_.recent.append(incoming);
        ESP_LOGD(TAG, "Received chunk while waiting for '%s': '%s' (hex %s) -> recent buffer '%s'",
                 format_printable(response).c_str(), format_printable(incoming).c_str(), format_hex(buffer).c_str(),
                 format_printable(this->wait_context_.recent).c_str());
        if (this->wait_context_.recent.find(response) != std::string::npos) {
            this->wait_context_.active = false;
            this->wait_context_.recent.clear();
            ESP_LOGD(TAG, "Response '%s' detected.", format_printable(response).c_str());
            return WaitResult::Success;
        }
        if (this->wait_context_.recent.size() > response.size()) {
            this->wait_context_.recent.erase(0, this->wait_context_.recent.size() - response.size());
        }
    }

    return WaitResult::Pending;
}

JuttaConnection::WaitResult JuttaConnection::write_decoded_wait_for(const std::vector<uint8_t>& data,
                                                                    const std::string& response,
                                                                    const std::chrono::milliseconds& timeout) {
    if (!this->wait_context_.active || this->wait_context_.expected != response) {
        flush_serial_input();
        if (!write_decoded_unsafe(data)) {
            return WaitResult::Error;
        }
    }
    return wait_for_response_unsafe(response, timeout);
}

JuttaConnection::WaitResult JuttaConnection::write_decoded_wait_for(const std::string& data, const std::string& response,
                                                                    const std::chrono::milliseconds& timeout) {
    if (!this->wait_context_.active || this->wait_context_.expected != response) {
        flush_serial_input();
        if (!write_decoded_unsafe(data)) {
            return WaitResult::Error;
        }
    }
    return wait_for_response_unsafe(response, timeout);
}

std::string JuttaConnection::vec_to_string(const std::vector<uint8_t>& data) {
    if (data.empty()) {
        return "";
    }

    std::ostringstream sstream;
    for (unsigned char i : data) {
        sstream << static_cast<char>(i);
    }
    return sstream.str();
}

//---------------------------------------------------------------------------
}  // namespace jutta_proto
//---------------------------------------------------------------------------<|MERGE_RESOLUTION|>--- conflicted
+++ resolved
@@ -105,17 +105,7 @@
         return false;
     }
 
-<<<<<<< HEAD
-    line = buffer.substr(0, terminator);
-    buffer.erase(0, terminator + 2);
-    return true;
-}
-
-inline void wait_for_jutta_gap() {
-    const uint32_t start = esphome::millis();
-    while (esphome::millis() - start < JUTTA_SERIAL_GAP_MS) {
-        // Busy-wait to preserve the required 8 ms spacing between JUTTA bytes.
-=======
+
 
 inline bool is_possible_encoded_byte(uint8_t byte) {
     switch (byte) {
@@ -134,7 +124,7 @@
         if (lhs[i] != rhs[i]) {
             return false;
         }
->>>>>>> 1854c036
+
     }
 }
 
@@ -435,15 +425,7 @@
                  this->decoded_rx_buffer_.size() == 1 ? "" : "s");
         this->decoded_rx_buffer_.clear();
     }
-<<<<<<< HEAD
-    if (!this->response_line_buffer_.empty()) {
-        ESP_LOGD(TAG, "Discarding %zu byte%s of buffered response line fragments while flushing.",
-                 this->response_line_buffer_.size(),
-                 this->response_line_buffer_.size() == 1 ? "" : "s");
-        this->response_line_buffer_.clear();
-    }
-=======
->>>>>>> 1854c036
+
     std::array<uint8_t, 4> discard{};
     while (true) {
         size_t read = serial.read_serial(discard);
