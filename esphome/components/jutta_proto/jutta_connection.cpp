--- conflicted
+++ resolved
@@ -17,10 +17,8 @@
 
 namespace {
 constexpr uint32_t JUTTA_SERIAL_GAP_MS = 8;
-<<<<<<< HEAD
 constexpr uint8_t JUTTA_BYTE_MASK = 0x7F;
-=======
->>>>>>> 57c969fc
+
 
 inline void wait_for_jutta_gap() {
     const uint32_t start = esphome::millis();
@@ -28,7 +26,6 @@
         // Busy-wait to preserve the required 8 ms spacing between JUTTA bytes.
     }
 }
-<<<<<<< HEAD
 
 inline uint8_t normalize_encoded_byte(uint8_t byte) {
     return byte & JUTTA_BYTE_MASK;
@@ -54,8 +51,7 @@
     }
     return true;
 }
-=======
->>>>>>> 57c969fc
+
 }  // namespace
 JuttaConnection::JuttaConnection(esphome::uart::UARTComponent* parent) : serial(parent) {}
 
@@ -256,7 +252,7 @@
 }
 
 bool JuttaConnection::read_encoded_unsafe(std::array<uint8_t, 4>& buffer) const {
-<<<<<<< HEAD
+
     if (!align_encoded_rx_buffer()) {
         if (this->encoded_rx_buffer_.size() < buffer.size()) {
             wait_for_jutta_gap();
@@ -278,7 +274,7 @@
         if (!align_encoded_rx_buffer()) {
             return false;
         }
-=======
+      
     if (!this->encoded_rx_buffer_.empty() && (this->encoded_rx_buffer_.size() % buffer.size()) != 0) {
         ESP_LOGW(TAG, "Discarding %zu stray encoded bytes.", this->encoded_rx_buffer_.size());
         flush_serial_input();
@@ -307,7 +303,7 @@
         }
 
         this->encoded_rx_buffer_.insert(this->encoded_rx_buffer_.end(), chunk.begin(), chunk.begin() + size);
->>>>>>> 57c969fc
+
     }
 
     if (this->encoded_rx_buffer_.size() < buffer.size()) {
@@ -334,7 +330,7 @@
     return count;
 }
 
-<<<<<<< HEAD
+
 bool JuttaConnection::align_encoded_rx_buffer() const {
     size_t skipped = 0;
 
@@ -386,8 +382,7 @@
     }
 }
 
-=======
->>>>>>> 57c969fc
+
 void JuttaConnection::flush_serial_input() const {
     this->encoded_rx_buffer_.clear();
     std::array<uint8_t, 4> discard{};
