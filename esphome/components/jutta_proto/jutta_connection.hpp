#pragma once

#include <array>
#include <chrono>
#include <memory>
#include <string>
#include <vector>

#include "serial_connection.hpp"

//---------------------------------------------------------------------------
namespace jutta_proto {
//---------------------------------------------------------------------------
class JuttaConnection {
 public:
    enum class WaitResult { Pending, Success, Timeout, Error };

 private:
    serial::SerialConnection serial;

 public:
    /**
     * Initializes a new Jutta (UART) connection.
     * ESPHome provides the configured UART component.
     **/
    explicit JuttaConnection(esphome::uart::UARTComponent* parent);

    /**
     * Tries to initializes the Jutta serial (UART) connection.
     * Throws a exception in case something goes wrong.
     * [Thread Safe]
     **/
    void init();

    /**
     * Tries to read a single decoded byte.
     * This requires reading 4 JUTTA bytes and converting them to a single actual data byte.
     * The result will be stored in the given "byte" pointer.
     * Returns true on success.
     * [Thread Safe]
     **/
    bool read_decoded(uint8_t* byte);
    /**
     * Reads as many data bytes, as there are availabel.
     * Each data byte consists of 4 JUTTA bytes which will be decoded into a single data byte.
     * [Thread Safe]
     **/
    bool read_decoded(std::vector<uint8_t>& data);
    /**
     * Waits until the coffee maker responded with a "ok:\r\n".
     * The default timeout for this operation is 5 seconds.
     * To disable the timeout, set the timeout to 0 seconds.
     * Returns the current wait status.
     **/
    WaitResult wait_for_ok(const std::chrono::milliseconds& timeout = std::chrono::milliseconds{5000});
    /**
     * Writes the given data to the coffee maker and then waits for the given response with an optional timeout.
     * The response has to include the "\r\n" at the end of a message.
     * The default timeout for this operation is 5 seconds.
     * To disable the timeout, set the timeout to 0 seconds.
     * Returns true on success.
     * Returns false when a timeout occurred or writing failed.
     * [Thread Safe]
     **/
    WaitResult write_decoded_wait_for(const std::vector<uint8_t>& data, const std::string& response,
                                      const std::chrono::milliseconds& timeout = std::chrono::milliseconds{5000});
    /**
     * Writes the given data to the coffee maker and then waits for the given response with an optional timeout.
     * The response has to include the "\r\n" at the end of a message.
     * The default timeout for this operation is 5 seconds.
     * To disable the timeout, set the timeout to 0 seconds.
     * Returns true on success.
     * Returns false when a timeout occurred or writing failed.
     * [Thread Safe]
     **/
    WaitResult write_decoded_wait_for(const std::string& data, const std::string& response,
                                      const std::chrono::milliseconds& timeout = std::chrono::milliseconds{5000});

    /**
     * Writes the given data to the coffee maker and then waits for any response with an optional timeout.
     * The default timeout for this operation is 5 seconds.
     * To disable the timeout, set the timeout to 0 seconds.
     * Returns true on success.
     * Returns false when a timeout occurred or writing failed.
     * [Thread Safe]
     **/
    std::shared_ptr<std::string> write_decoded_with_response(const std::vector<uint8_t>& data,
                                                             const std::chrono::milliseconds& timeout =
                                                                 std::chrono::milliseconds{5000});
    /**
     * Writes the given data to the coffee maker and then waits for any response with an optional timeout.
     * The default timeout for this operation is 5 seconds.
     * To disable the timeout, set the timeout to 0 seconds.
     * Returns true on success.
     * Returns false when a timeout occurred or writing failed.
     * [Thread Safe]
     **/
    std::shared_ptr<std::string> write_decoded_with_response(const std::string& data,
                                                             const std::chrono::milliseconds& timeout =
                                                                 std::chrono::milliseconds{5000});

    /**
     * Encodes the given byte into 4 JUTTA bytes and writes them to the coffee maker.
     * [Thread Safe]
     **/
    bool write_decoded(const uint8_t& byte);
    /**
     * Encodes each byte of the given bytes into 4 JUTTA bytes and writes them to the coffee maker.
     * [Thread Safe]
     **/
    bool write_decoded(const std::vector<uint8_t>& data);
    /**
     * Encodes each character into 4 JUTTA bytes and writes them to the coffee maker.
     *
     * An example call could look like: write_decoded("TY:\r\n");
     * This would request the device type from the coffee maker.
     * [Thread Safe]
     **/
    bool write_decoded(const std::string& data);

    /**
     * Helper function used for debugging.
     * Prints the given byte in binary, hex and as a char.
     * Does not append a new line at the end!
     *
     * Example output:
     * 0 1 0 1 0 1 0 0 -> 84    54      T
     **/
    static void print_byte(const uint8_t& byte);
    /**
     * Prints each byte in the given vector in binary, hex and as a char
     *
     * Example output:
     * 0 1 0 1 0 1 0 0 -> 84    54      T
     * 0 1 0 1 1 0 0 1 -> 89    59      Y
     * 0 0 1 1 1 0 1 0 -> 58    3a      :
     * 0 0 0 0 1 1 0 1 -> 13    0d
     * 0 0 0 0 1 0 1 0 -> 10    0a
     **/
    static void print_bytes(const std::vector<uint8_t>& data);

    /**
     * Runs the encode and decode test.
     * Ensures encoding and decoding is reversable.
     * Should be run at least once per session to ensure proper functionality.
     **/
    static void run_encode_decode_test();

    /**
     * Converts the given binary vector to a string and returns it.
     **/
    static std::string vec_to_string(const std::vector<uint8_t>& data);

 private:
    /**
     * Encodes the given byte into four bytes that the coffee maker understands.
     * Based on: http://protocoljura.wiki-site.com/index.php/Protocol_to_coffeemaker
     *
     * A full documentation of the process can be found here:
     * https://github.com/Jutta-Proto/protocol-cpp#deobfuscating
     **/
    static std::array<uint8_t, 4> encode(const uint8_t& decData);
    /**
     * Decodes the given four bytes read from the coffee maker into on byte.
     * Based on: http://protocoljura.wiki-site.com/index.php/Protocol_to_coffeemaker
     *
     * A full documentation of the process can be found here:
     * https://github.com/Jutta-Proto/protocol-cpp#deobfuscating
     **/
    static uint8_t decode(const std::array<uint8_t, 4>& encData);
    /**
     * Writes four bytes of encoded data to the coffee maker and then waits 8ms.
     **/
    [[nodiscard]] bool write_encoded_unsafe(const std::array<uint8_t, 4>& encData) const;
    /**
     * Reads four bytes of encoded data which represent one byte of actual data.
     * Returns true on success.
     * Not thread safe!
     **/
    [[nodiscard]] bool read_encoded_unsafe(std::array<uint8_t, 4>& buffer) const;
    /**
     * Reads multiples of four bytes. Every four bytes represent one actual byte.
     * Returns the number of 4 byte tuples read.
     * Not thread safe!
     **/
    [[nodiscard]] size_t read_encoded_unsafe(std::vector<std::array<uint8_t, 4>>& data) const;
    /**
     * Tries to read a single decoded byte.
     * This requires reading 4 JUTTA bytes and converting them to a single actual data byte.
     * The result will be stored in the given "byte" pointer.
     * Returns true on success.
     * Not thread safe!
     **/
    [[nodiscard]] bool read_decoded_unsafe(uint8_t* byte) const;
    /**
     * Reads as many data bytes, as there are availabel.
     * Each data byte consists of 4 JUTTA bytes which will be decoded into a single data byte.
     * Not thread safe!
     **/
    [[nodiscard]] bool read_decoded_unsafe(std::vector<uint8_t>& data) const;

    /**
     * Encodes the given byte into 4 JUTTA bytes and writes them to the coffee maker.
     * Not thread safe!
     **/
    [[nodiscard]] bool write_decoded_unsafe(const uint8_t& byte) const;
    /**
     * Encodes each byte of the given bytes into 4 JUTTA bytes and writes them to the coffee maker.
     * Not thread safe!
     **/
    [[nodiscard]] bool write_decoded_unsafe(const std::vector<uint8_t>& data) const;
    /**
     * Encodes each character into 4 JUTTA bytes and writes them to the coffee maker.
     *
     * An example call could look like: write_decoded("TY:\r\n");
     * This would request the device type from the coffee maker.
     * Not thread safe!
     **/
    [[nodiscard]] bool write_decoded_unsafe(const std::string& data) const;

    /**
     * Waits until the coffee maker responded with the given response.
     * The response has to include the "\r\n" at the end of a message.
     * The default timeout for this operation is 5 seconds.
     * To disable the timeout, set the timeout to 0 seconds.
     * Returns true on success.
     * Returns false when a timeout occurred.
     * Not thread safe!
     **/
    [[nodiscard]] WaitResult wait_for_response_unsafe(const std::string& response,
                                                      const std::chrono::milliseconds& timeout =
                                                          std::chrono::milliseconds{5000});

    /**
     * Waits for any response with an optional timeout.
     * The default timeout for this operation is 5 seconds.
     * To disable the timeout, set the timeout to 0 seconds.
     * Returns the string on success.
     * Not thread safe!
     **/
    [[nodiscard]] std::shared_ptr<std::string> wait_for_str_unsafe(
        const std::chrono::milliseconds& timeout = std::chrono::milliseconds{5000});

    struct WaitContext {
        bool active{false};
        std::string expected{};
        std::string recent{};
        std::chrono::milliseconds timeout{std::chrono::milliseconds{5000}};
        uint32_t start_time{0};
    };

    WaitContext wait_context_{};

    struct StringWaitContext {
        bool active{false};
        std::chrono::milliseconds timeout{std::chrono::milliseconds{5000}};
        uint32_t start_time{0};
    };

    StringWaitContext wait_string_context_{};
<<<<<<< HEAD

    // Buffer of partially received encoded bytes that haven't formed a full
    // decoded data byte yet.
    mutable std::vector<uint8_t> encoded_rx_buffer_{};

    // Buffer for decoded bytes that were read ahead of the consumer.
    mutable std::deque<uint8_t> decoded_rx_buffer_{};

    void reinject_decoded_front(const std::string& data) const;
=======
>>>>>>> 4e204d41
};
//---------------------------------------------------------------------------
}  // namespace jutta_proto
//---------------------------------------------------------------------------<|MERGE_RESOLUTION|>--- conflicted
+++ resolved
@@ -258,7 +258,7 @@
     };
 
     StringWaitContext wait_string_context_{};
-<<<<<<< HEAD
+
 
     // Buffer of partially received encoded bytes that haven't formed a full
     // decoded data byte yet.
@@ -268,8 +268,7 @@
     mutable std::deque<uint8_t> decoded_rx_buffer_{};
 
     void reinject_decoded_front(const std::string& data) const;
-=======
->>>>>>> 4e204d41
+
 };
 //---------------------------------------------------------------------------
 }  // namespace jutta_proto
