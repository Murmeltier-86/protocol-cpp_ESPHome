#pragma once

#include <array>
#include <chrono>
#include <deque>
#include <memory>
#include <string>
#include <vector>

#include "serial_connection.hpp"

//---------------------------------------------------------------------------
namespace jutta_proto {
//---------------------------------------------------------------------------
class JuttaConnection {
 public:
    enum class WaitResult { Pending, Success, Timeout, Error };

 private:
    serial::SerialConnection serial;

 public:
    /**
     * Initializes a new Jutta (UART) connection.
     * ESPHome provides the configured UART component.
     **/
    explicit JuttaConnection(esphome::uart::UARTComponent* parent);

    /**
     * Tries to initializes the Jutta serial (UART) connection.
     * Throws a exception in case something goes wrong.
     * [Thread Safe]
     **/
    void init();

    /**
     * Tries to read a single decoded byte.
     * This requires reading 4 JUTTA bytes and converting them to a single actual data byte.
     * The result will be stored in the given "byte" pointer.
     * Returns true on success.
     * [Thread Safe]
     **/
    bool read_decoded(uint8_t* byte);
    /**
     * Reads as many data bytes, as there are availabel.
     * Each data byte consists of 4 JUTTA bytes which will be decoded into a single data byte.
     * [Thread Safe]
     **/
    bool read_decoded(std::vector<uint8_t>& data);
    /**
     * Waits until the coffee maker responded with a "ok:\r\n".
     * The default timeout for this operation is 5 seconds.
     * To disable the timeout, set the timeout to 0 seconds.
     * Returns the current wait status.
     **/
    WaitResult wait_for_ok(const std::chrono::milliseconds& timeout = std::chrono::milliseconds{5000});
    /**
     * Writes the given data to the coffee maker and then waits for the given response with an optional timeout.
     * The response has to include the "\r\n" at the end of a message.
     * The default timeout for this operation is 5 seconds.
     * To disable the timeout, set the timeout to 0 seconds.
     * Returns true on success.
     * Returns false when a timeout occurred or writing failed.
     * [Thread Safe]
     **/
    WaitResult write_decoded_wait_for(const std::vector<uint8_t>& data, const std::string& response,
                                      const std::chrono::milliseconds& timeout = std::chrono::milliseconds{5000});
    /**
     * Writes the given data to the coffee maker and then waits for the given response with an optional timeout.
     * The response has to include the "\r\n" at the end of a message.
     * The default timeout for this operation is 5 seconds.
     * To disable the timeout, set the timeout to 0 seconds.
     * Returns true on success.
     * Returns false when a timeout occurred or writing failed.
     * [Thread Safe]
     **/
    WaitResult write_decoded_wait_for(const std::string& data, const std::string& response,
                                      const std::chrono::milliseconds& timeout = std::chrono::milliseconds{5000});

    /**
     * Writes the given data to the coffee maker and then waits for any response with an optional timeout.
     * The default timeout for this operation is 5 seconds.
     * To disable the timeout, set the timeout to 0 seconds.
     * Returns true on success.
     * Returns false when a timeout occurred or writing failed.
     * [Thread Safe]
     **/
    std::shared_ptr<std::string> write_decoded_with_response(const std::vector<uint8_t>& data, const std::chrono::milliseconds& timeout = std::chrono::milliseconds{5000});
    /**
     * Writes the given data to the coffee maker and then waits for any response with an optional timeout.
     * The default timeout for this operation is 5 seconds.
     * To disable the timeout, set the timeout to 0 seconds.
     * Returns true on success.
     * Returns false when a timeout occurred or writing failed.
     * [Thread Safe]
     **/
    std::shared_ptr<std::string> write_decoded_with_response(const std::string& data, const std::chrono::milliseconds& timeout = std::chrono::milliseconds{5000});

    /**
     * Encodes the given byte into 4 JUTTA bytes and writes them to the coffee maker.
     * [Thread Safe]
     **/
    bool write_decoded(const uint8_t& byte);
    /**
     * Encodes each byte of the given bytes into 4 JUTTA bytes and writes them to the coffee maker.
     * [Thread Safe]
     **/
    bool write_decoded(const std::vector<uint8_t>& data);
    /**
     * Encodes each character into 4 JUTTA bytes and writes them to the coffee maker.
     *
     * An example call could look like: write_decoded("TY:\r\n");
     * This would request the device type from the coffee maker.
     * [Thread Safe]
     **/
    bool write_decoded(const std::string& data);

    /**
     * Helper function used for debugging.
     * Prints the given byte in binary, hex and as a char.
     * Does not append a new line at the end!
     *
     * Example output:
     * 0 1 0 1 0 1 0 0 -> 84	54	T
     **/
    static void print_byte(const uint8_t& byte);
    /**
     * Prints each byte in the given vector in binary, hex and as a char
     *
     * Example output:
     * 0 1 0 1 0 1 0 0 -> 84	54	T
     * 0 1 0 1 1 0 0 1 -> 89	59	Y
     * 0 0 1 1 1 0 1 0 -> 58	3a	:
     * 0 0 0 0 1 1 0 1 -> 13	0d
     * 0 0 0 0 1 0 1 0 -> 10	0a
     **/
    static void print_bytes(const std::vector<uint8_t>& data);

    /**
     * Runs the encode and decode test.
     * Ensures encoding and decoding is reversable.
     * Should be run at least once per session to ensure proper functionality.
     **/
    static void run_encode_decode_test();

    /**
     * Converts the given binary vector to a string and returns it.
     **/
    static std::string vec_to_string(const std::vector<uint8_t>& data);

 private:
    /**
     * Encodes the given byte into four bytes that the coffee maker understands.
     * Based on: http://protocoljura.wiki-site.com/index.php/Protocol_to_coffeemaker
     *
     * A full documentation of the process can be found here:
     * https://github.com/Jutta-Proto/protocol-cpp#deobfuscating
     **/
    static std::array<uint8_t, 4> encode(const uint8_t& decData);
    /**
     * Decodes the given four bytes read from the coffee maker into on byte.
     * Based on: http://protocoljura.wiki-site.com/index.php/Protocol_to_coffeemaker
     *
     * A full documentation of the process can be found here:
     * https://github.com/Jutta-Proto/protocol-cpp#deobfuscating
     **/
    static uint8_t decode(const std::array<uint8_t, 4>& encData);
    /**
     * Writes four bytes of encoded data to the coffee maker and then waits 8ms.
     **/
    [[nodiscard]] bool write_encoded_unsafe(const std::array<uint8_t, 4>& encData) const;
    /**
     * Reads four bytes of encoded data which represent one byte of actual data.
     * Returns true on success.
     * Not thread safe!
     **/
    [[nodiscard]] bool read_encoded_unsafe(std::array<uint8_t, 4>& buffer) const;
    /**
     * Reads multiples of four bytes. Every four bytes represent one actual byte.
     * Returns the number of 4 byte tuples read.
     * Not thread safe!
     **/
    [[nodiscard]] size_t read_encoded_unsafe(std::vector<std::array<uint8_t, 4>>& data) const;
    /**
     * Tries to read a single decoded byte.
     * This requires reading 4 JUTTA bytes and converting them to a single actual data byte.
     * The result will be stored in the given "byte" pointer.
     * Returns true on success.
     * Not thread safe!
     **/
    [[nodiscard]] bool read_decoded_unsafe(uint8_t* byte) const;
    /**
     * Reads as many data bytes, as there are availabel.
     * Each data byte consists of 4 JUTTA bytes which will be decoded into a single data byte.
     * Not thread safe!
     **/
    [[nodiscard]] bool read_decoded_unsafe(std::vector<uint8_t>& data) const;

    /**
     * Encodes the given byte into 4 JUTTA bytes and writes them to the coffee maker.
     * Not thread safe!
     **/
    [[nodiscard]] bool write_decoded_unsafe(const uint8_t& byte) const;
    /**
     * Encodes each byte of the given bytes into 4 JUTTA bytes and writes them to the coffee maker.
     * Not thread safe!
     **/
    [[nodiscard]] bool write_decoded_unsafe(const std::vector<uint8_t>& data) const;
    /**
     * Encodes each character into 4 JUTTA bytes and writes them to the coffee maker.
     *
     * An example call could look like: write_decoded("TY:\r\n");
     * This would request the device type from the coffee maker.
     * Not thread safe!
     **/
    [[nodiscard]] bool write_decoded_unsafe(const std::string& data) const;

    /**
     * Waits until the coffee maker responded with the given response.
     * The response has to include the "\r\n" at the end of a message.
     * The default timeout for this operation is 5 seconds.
     * To disable the timeout, set the timeout to 0 seconds.
     * Returns true on success.
     * Returns false when a timeout occurred.
     * Not thread safe!
     **/
    [[nodiscard]] WaitResult wait_for_response_unsafe(const std::string& response,
                                                      const std::chrono::milliseconds& timeout = std::chrono::milliseconds{5000});

    /**
     * Waits for any response with an optional timeout.
     * The default timeout for this operation is 5 seconds.
     * To disable the timeout, set the timeout to 0 seconds.
     * Returns the string on success.
     * Not thread safe!
     **/
    [[nodiscard]] std::shared_ptr<std::string> wait_for_str_unsafe(const std::chrono::milliseconds& timeout = std::chrono::milliseconds{5000});

    struct WaitContext {
        bool active{false};
        std::string expected{};
        std::string recent{};
        std::chrono::milliseconds timeout{std::chrono::milliseconds{5000}};
        uint32_t start_time{0};
    };

    WaitContext wait_context_{};

    struct StringWaitContext {
        bool active{false};
        std::chrono::milliseconds timeout{std::chrono::milliseconds{5000}};
        uint32_t start_time{0};
        std::string buffer{};
    };

    StringWaitContext wait_string_context_{};

    // Buffer of partially received encoded bytes that haven't formed a full
    // decoded data byte yet.
    mutable std::vector<uint8_t> encoded_rx_buffer_{};
<<<<<<< HEAD
    // Buffer of decoded bytes that were produced while fulfilling one wait
    // context but belong to the next consumer.
    mutable std::deque<uint8_t> decoded_rx_buffer_{};
=======
>>>>>>> 8be8def2
};
//---------------------------------------------------------------------------
}  // namespace jutta_proto
//---------------------------------------------------------------------------<|MERGE_RESOLUTION|>--- conflicted
+++ resolved
@@ -258,12 +258,7 @@
     // Buffer of partially received encoded bytes that haven't formed a full
     // decoded data byte yet.
     mutable std::vector<uint8_t> encoded_rx_buffer_{};
-<<<<<<< HEAD
-    // Buffer of decoded bytes that were produced while fulfilling one wait
-    // context but belong to the next consumer.
-    mutable std::deque<uint8_t> decoded_rx_buffer_{};
-=======
->>>>>>> 8be8def2
+
 };
 //---------------------------------------------------------------------------
 }  // namespace jutta_proto
