--- conflicted
+++ resolved
@@ -182,10 +182,9 @@
      **/
     [[nodiscard]] size_t read_encoded_unsafe(std::vector<std::array<uint8_t, 4>>& data) const;
     void flush_serial_input() const;
-<<<<<<< HEAD
+
     [[nodiscard]] bool align_encoded_rx_buffer() const;
-=======
->>>>>>> 57c969fc
+
     /**
      * Tries to read a single decoded byte.
      * This requires reading 4 JUTTA bytes and converting them to a single actual data byte.
